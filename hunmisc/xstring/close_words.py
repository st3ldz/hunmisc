--- conflicted
+++ resolved
@@ -99,13 +99,7 @@
             if n is None:
                 break
 
-<<<<<<< HEAD
-            word, (old_weight, old_dist) = sorted(self.seen.iteritems(),
-                                      key=lambda x: x[1][1])[self.skip_first_n]
-
-=======
             word, (old_weight, old_dist) = n
->>>>>>> ab1246f2
             # skip if old_word is already as far as it can be
             if old_dist == self.max_dist:
                 self.done.add(word)
