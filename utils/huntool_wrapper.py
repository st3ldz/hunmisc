--- conflicted
+++ resolved
@@ -490,27 +490,18 @@
             stems = []
             self._process.stdin.write(word.encode(self._encoding) + "\n")
             self._process.stdin.flush()
-<<<<<<< HEAD
 
             while True:
                 res_line = self._process.stdout.readline().strip().decode(
                     self._encoding)
-                if len(res_line.strip()) == 0:
+                if len(res_line) == 0:
                     signal.alarm(0)
                     return self.choose_stem(stems)
-                root, stem = tuple(res_line.split())
+                if len(res_line.split()) == 2:
+                    root, stem = tuple(res_line.split())
+                else:
+                    stem = res_line
                 stems.append(stem)
-=======
-            res_line = self._process.stdout.readline().strip().decode(
-                self._encoding)
-            if len(res_line.split()) == 2:
-                root, stem = tuple(res_line.split())
-            else:
-                stem = res_line
-            _ = self._process.stdout.readline()
-            signal.alarm(0)
-            return stem
->>>>>>> fc11efe3
         except Alarm:
             raise Exception(Hunspell.stem_err_msg)
 
