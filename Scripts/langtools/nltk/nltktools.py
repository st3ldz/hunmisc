--- conflicted
+++ resolved
@@ -119,17 +119,12 @@
     def stem(self, tokens):
         return ((tok, pos, self.stemmer.lemmatize(tok, penn_to_major_pos[pos])) for tok, pos in tokens)
         
-    def tag_raw(self, raw_text, errors='strict'):
+    def tag_raw(self, raw_text):
         """Convenience method for tagging (a line of) raw text. The NltkTools
         instance must have been initialized with C{pos=True, stem=True, tok=True}.
         It is a generator: returns attribute array of one word at a time. The
         attributes are the word, the pos tag and the stem."""
-<<<<<<< HEAD
-        raw = raw_text.decode("utf-8", errors).rstrip()
-        sens = self.tokenize(raw)
-=======
         sens = self.tokenize(raw_text)
->>>>>>> a8f265a1
         pos_tagged = list(self.pos_tag(sen) for sen in sens)
         stemmed = list(self.stem(pos_tagged_sen) for pos_tagged_sen in pos_tagged)
         for sen in stemmed:
