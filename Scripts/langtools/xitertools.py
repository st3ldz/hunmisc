--- conflicted
+++ resolved
@@ -1,15 +1,8 @@
 """Contains methods that in a better world should be in the itertools module."""
 
-<<<<<<< HEAD
-import heapq
-from collections import Iterable
-
-
-=======
 import heapq   
 from collections import Iterable
 
->>>>>>> d8fd9522
 def all_partitions(lst):
     """Returns all possible partitionings of a list."""
     length = len(lst)
