import re
from subprocess_wrapper import AbstractSubprocessClass
from langtools.utils.misc import ispunct, isquot, print_logging

"""
TODO
- maybe a sentence, token, etc class hierarchy?
"""

class LineByLineTagger(AbstractSubprocessClass):
    def __init__(self, runnable, encoding):
        AbstractSubprocessClass.__init__(self, runnable, encoding)

    def send_line(self, line):
        self._process.stdin.write(line.encode(self._encoding, 'xmlcharrefreplace') + "\n")

    def recv_line(self):
        return self._process.stdout.readline().strip().decode(self._encoding)

    def send_and_recv_lines(self, lines):
        for line in lines:
            self.send_line(line)
            self._process.stdin.flush()
            yield self.recv_line()

    def tag(self, lines):
        if self._closed:
            self.start()
        return self.send_and_recv_lines(lines)

class SentenceTagger(AbstractSubprocessClass):
    """
    Tags sentence by sentence in conll format
    ie. one token per line, attributes separated by tab (or @sep),
    empty line on sentence end
    """
    def __init__(self, runnable, encoding, tag_index=-1, sep="\t", isep="\t", osep="\t"):
        AbstractSubprocessClass.__init__(self, runnable, encoding)
        self._tag_index = tag_index
        self.sep = sep
        self.isep = sep
        self.osep = sep
        self.isep = isep
        self.osep = osep
        
    def send(self, tokens):
        """
        send tokens to _process.stdin after encoding
        excepts only one sentence
        """
        self.tuple_mode = isinstance(tokens[0], tuple)
<<<<<<< HEAD
        for token in tokens:
            # differentiate between already tagged and raw tokens
            if self.tuple_mode:
                token_str = self.isep.join(token)
            else:
                token_str = token
            #print token_str
            token_to_send = token_str.encode(self._encoding)
            self._process.stdin.write(token_to_send)
=======
        try:
            for token in tokens:
                # differentiate between already tagged and raw tokens
                if self.tuple_mode:
                    token_str = self.isep.join(token)
                else:
                    token_str = token
                token_to_send = self.encode(token_str)
#                print "WRITING", token_str.encode('utf-8')
#                import sys
#                sys.stdout.flush()
                self._process.stdin.write(token_to_send)
                self._process.stdin.write("\n")
>>>>>>> ce271306
            self._process.stdin.write("\n")
            self._process.stdin.flush()
        except IOError, ioe:
            print "ERROR: ", str(ioe)
            print self._process.stderr.readline()
            raise ioe

    def getStdErr(self):
        print self._process.stderr.readlines()
    
    def recv_and_append(self, tokens):
        tagged_tokens = []
        for token in tokens:
            line = self._process.stdout.readline()
<<<<<<< HEAD
            if line.startswith('Accuracy ='):
                line = self._process.stdout.readline()
            #print list(line)
            if line == '\n' or line == '':
                continue
            decoded = line.decode(self._encoding)
            tagged = decoded.strip().split(self.osep)
            if len(tagged) == 0:
                continue
            #print tagged
=======
            decoded = self.decode(line)
#            print "LINE: " + token.encode('utf-8') + " >" + decoded.encode('utf-8') + "<"
#            import sys
#            sys.stdout.flush()
            if len(decoded) == 0:
                continue
            tagged = decoded.split(self.osep)
#            print "TOKEN: " + unicode(token).encode('utf-8')
#            print "TAGGED: " + unicode(tagged).encode('utf-8')
>>>>>>> ce271306
            tag = tagged[self._tag_index]
            if self.tuple_mode:
                tagged_tokens.append(token + (tag,))
            else:
                tagged_tokens.append((token, tag))

        # is it last reading necessary?
        self._process.stdout.readline()

        return tagged_tokens

    def encode(self, token):
        """Encodes @p token before it is sent to the tagger."""
        return token.encode(self._encoding, 'xmlcharrefreplace')
    
    def decode(self, line):
        """Decodes @p line before it is returned."""
        return line.decode(self._encoding).strip()
    
    def tag_sentence(self, tokens):
        if self._closed:
            self.start()

        self.send(tokens)
        result = self.recv_and_append(tokens)
        return result

    def tag_sentences(self, sentences):
        for sentence in sentences:
            yield self.tag_sentence(sentence)

class Ocamorph(LineByLineTagger):
    def __init__(self, runnable, bin_model, encoding="LATIN2"):
        LineByLineTagger.__init__(self, runnable, encoding)
        self._bin_model = bin_model
        self.__set_default_options()

    def recv_line(self):
        data = LineByLineTagger.recv_line(self)
        return tuple(data.strip().split("\t"))

    def __set_default_options(self):
        o = []
        o += ["--bin", self._bin_model]
        o += ["--tag_preamble", ""]
        o += ["--tag_sep", "\t"]
        o += ["--guess", "Fallback"]
        o.append("--blocking")

        self.options = o
        
    def override_options(self):
        raise NotImplementedError()
    
    def set_blocking(self, bl=True):
        if bl:
            self.options[8] = "--blocking"
        else:
            del self.options[8]

    def tag(self, tokens):
        tokens = set(tokens)
        return LineByLineTagger.tag(self, tokens)

class Hundisambig(SentenceTagger):
    def __init__(self, runnable, model, morphtable=None, encoding="LATIN2", load=False):
        SentenceTagger.__init__(self, runnable, encoding, 1)
        self._model = model
        self._morph_set = None
        self._unknown = None
        self._noun = None
        self.set_morphtable(morphtable, load)
        self.__set_default_options()

    def __set_default_options(self):
        o = []
        o += ["--morphtable", self._morphtable]
        o += ["--tagger-model", self._model]
        o += ["--decompounding", "no"]  # Let's not bother with decompounding

        self.options = o
    
    def set_morphtable(self, mt, load=False):
        if self._closed:
            self._morphtable = mt
            if mt is None or not load:
                self._morph_set = None
            else:
                self._morph_set = set()
                with open(self._morphtable) as infile:
                    for line in infile:
                        try:
                            token, analysis = line.strip().split("\t", 1)
                        except ValueError:
                            continue
                        self._morph_set.add(token)
                        if self._unknown is None and 'UNKNOWN' in analysis:
                                self._unknown = token
                        if self._noun is None and 'NOUN' in analysis:
                                self._noun = token
        else:
            raise Exception("morphtable can be changed only while not running")
        self.__set_default_options()

    def encode(self, token):
        """Encodes @p token before it is sent to the tagger. Note: this encoding
        cannot be undone via decode(); if the original tokens are still needed,
        the caller must ensure that they are retained."""
        token_to_send = token.encode(self._encoding, 'xmlcharrefreplace')
        if self._morph_set is not None:
            if token_to_send not in self._morph_set:
                if self._unknown is not None:
                    token_to_send = self._unknown
                    print_logging(u"REPLACED " + token + u" WITH UNK " + token_to_send.decode(self._encoding))
                elif self._noun is not None:
                    token_to_send = self._noun
                    print_logging(u"REPLACED " + token + u" WITH NOUN " + token_to_send.decode(self._encoding))
                # else: no noun; the morphtable must be unusable anyway
        return token_to_send
    
class MorphAnalyzer:
    UNICODE_PATTERN = re.compile(ur"&#(\d+);")
    NUMBER_PATTERN = re.compile(ur"(\d+|[IVXLCDM]+)[.]", re.IGNORECASE)

    def __init__(self, ocamorph, hundisambig):
        self._ocamorph = ocamorph
        self._hundisambig = hundisambig

    def analyze(self, data):
        from tempfile import NamedTemporaryFile
        safe_data = [[self.replace_stuff(tok) for tok in sen] for sen in data]
        with NamedTemporaryFile() as morphtable_file:
            morphtable_filename = morphtable_file.name
            tokens = [tok for sen in safe_data for tok in sen]
            tagged = self._ocamorph.tag(tokens)
            for l in tagged:
                morphtable_file.write(u"\t".join(l).encode(self._hundisambig._encoding, 'xmlcharrefreplace') + "\n")
            morphtable_file.flush()
            if not self._hundisambig._closed:
                self._hundisambig.stop()
#            import shutil
#            shutil.copy(morphtable_filename, './temp')
            self._hundisambig.set_morphtable(morphtable_filename)
            self._hundisambig.start()

            for sen_i, sen in enumerate(safe_data):
                ret = self._hundisambig.tag_sentence(sen)
                yield [self.correct(token, data[sen_i][i]) for i, token in enumerate(ret)]

    def replace_stuff(self, token):
        t = self.replace_punct(token)
        t = self.replace_num(t)
        t = self.remove_pipes(t)
        if len(t) == 0:
            t = u'/'
        return t

    def replace_punct(self, token):
        """Replaces unicode punctuation marks with ones understood by
        ocamorph."""
        try:
            if ispunct(token):
                token.encode(self._hundisambig._encoding)
            return token
        except UnicodeError:
            if isquot(token):
                return '"'
            else:
                return ','

    def replace_num(self, token):
        """Strips the '.' from the end of a number token, so that ocamorph
        correctly tags it as NUM."""
        m = MorphAnalyzer.NUMBER_PATTERN.match(token)
        return m.group(1) if m is not None else token

    def remove_pipes(self, token):
        return token.replace(u'|', u'')

    def correct(self, analysis, original):
        """Inverts the xmlcharreplacements in the lemma, as well as
        replace_punct for unicode punctuation marks."""
        word, crap = analysis
#        print "AAA", original.encode('utf-8'), word.encode('utf-8'), crap.encode('utf-8')
        if original == u'|':
            return (word, original + u'||PUNCT')
        try:
            lemma, stuff, derivation = crap.split('|')

            # If the original is a punctuation mark, tag it as such to avoid
            # problems with |, etc. Also, we include the original character,
            # not the one possibly replaced by replace_punct.
            if ispunct(original):
                return (word, original + u'||PUNCT')

            # Word not in the morphtable, or POS tag could not be determined.
            if crap == u'unknown||':
                lemma = word
                derivation = u'UNKNOWN'

            pieces = MorphAnalyzer.UNICODE_PATTERN.split(lemma)
            if len(pieces) > 1:
                for i in xrange(1, len(pieces), 2):
                    pieces[i] = unichr(int(pieces[i]))
                lemma = u''.join(pieces)

            if len(derivation) == 0:
                parts = lemma.rsplit('?', 1)
                if len(parts) >= 2:
                    lemma = parts[0]
                    derivation = parts[1].rsplit('/', 1)[-1].upper()
            return (word, lemma + u'|' + stuff + u'|' + derivation)
        except ValueError, ve:
            print_logging(ve)
            print_logging(word + u" // " + crap)
            raise ve

    def __exit__(self, exc_type, exc_value, traceback):
        self.__del__()

    def __del__(self):
        if self._hundisambig is not None:
            self._hundisambig.stop()
            self._hundisambig = None
        if self._ocamorph is not None:
            self._ocamorph.stop()
            self._ocamorph = None

class HundisambigAnalyzer(MorphAnalyzer):
    """"""
    def __init__(self, hundisambig):
        MorphAnalyzer.__init__(self, None, hundisambig)
        self._hundisambig.start()

    def analyze(self, data):
        safe_data = [[self.replace_stuff(tok) for tok in sen] for sen in data]
        for sen_i, sen in enumerate(safe_data):
            ret = self._hundisambig.tag_sentence(sen)
            yield [self.correct(token, data[sen_i][i]) for i, token in enumerate(ret)]

class Hunchunk(SentenceTagger):
    def __init__(self, huntag, modelName, bigramModel, configFile, encoding="LATIN2"):
        SentenceTagger.__init__(self, "python", encoding, 2)
        self.huntag = huntag
        self.modelName = modelName
        self.bigramModel = bigramModel
        self.configFile = configFile
        self.__set_default_options()
        self.start()

    def __set_default_options(self):
        o = [self.huntag]
        o += ["tag"]
        o += ["-m", self.modelName]
        o += ["-b", self.bigramModel]
        o += ["-l 1"]
        o += ["-c", self.configFile]
        self.options = o


if __name__ == "__main__":
    o = Ocamorph("/home/zseder/Proj/huntools/ocamorph-1.1-linux/ocamorph",
                 "/home/zseder/Proj/huntools/ocamorph-1.1-linux/morphdb.hu/morphdb_hu.bin")
    h = Hundisambig("/home/recski/sandbox/hundisambig_compact/hundisambig",
                   "/home/recski/sandbox/hundisambig_compact/hu_szeged.model")
    a = MorphAnalyzer(o, h)
    tagged = a.analyze([["tedd", "a", "piros", "kekszet", "a", "fekete", "fejre","."],
                       ["de", "ne", "most", "!"]])
    tagged = list(tagged)
    print tagged
    
<|MERGE_RESOLUTION|>--- conflicted
+++ resolved
@@ -49,17 +49,6 @@
         excepts only one sentence
         """
         self.tuple_mode = isinstance(tokens[0], tuple)
-<<<<<<< HEAD
-        for token in tokens:
-            # differentiate between already tagged and raw tokens
-            if self.tuple_mode:
-                token_str = self.isep.join(token)
-            else:
-                token_str = token
-            #print token_str
-            token_to_send = token_str.encode(self._encoding)
-            self._process.stdin.write(token_to_send)
-=======
         try:
             for token in tokens:
                 # differentiate between already tagged and raw tokens
@@ -73,7 +62,6 @@
 #                sys.stdout.flush()
                 self._process.stdin.write(token_to_send)
                 self._process.stdin.write("\n")
->>>>>>> ce271306
             self._process.stdin.write("\n")
             self._process.stdin.flush()
         except IOError, ioe:
@@ -88,28 +76,16 @@
         tagged_tokens = []
         for token in tokens:
             line = self._process.stdout.readline()
-<<<<<<< HEAD
             if line.startswith('Accuracy ='):
                 line = self._process.stdout.readline()
             #print list(line)
             if line == '\n' or line == '':
                 continue
-            decoded = line.decode(self._encoding)
+            decoded = self.decode(line)
             tagged = decoded.strip().split(self.osep)
             if len(tagged) == 0:
                 continue
             #print tagged
-=======
-            decoded = self.decode(line)
-#            print "LINE: " + token.encode('utf-8') + " >" + decoded.encode('utf-8') + "<"
-#            import sys
-#            sys.stdout.flush()
-            if len(decoded) == 0:
-                continue
-            tagged = decoded.split(self.osep)
-#            print "TOKEN: " + unicode(token).encode('utf-8')
-#            print "TAGGED: " + unicode(tagged).encode('utf-8')
->>>>>>> ce271306
             tag = tagged[self._tag_index]
             if self.tuple_mode:
                 tagged_tokens.append(token + (tag,))
